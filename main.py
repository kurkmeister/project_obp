--- conflicted
+++ resolved
@@ -63,13 +63,7 @@
     else:
         print("No Gurobi solution found.")
 
-<<<<<<< HEAD
-=======
-    tasks_solution_df.to_csv("data/tasks_solution.csv", index=False)
-    shifts_solution_df.to_csv("data/shifts_solution.csv", index=False)
 
-    # Dashboard
->>>>>>> 9068033d
 
 if __name__ == "__main__":
     main()