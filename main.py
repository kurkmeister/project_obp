--- conflicted
+++ resolved
@@ -5,11 +5,6 @@
     # import data
 
     # parse input
-<<<<<<< HEAD
-    shifts = InputParser.parse_input('data/shifts.csv')
-    tasks = InputParser.parse_input('data/tasks.csv')
-=======
->>>>>>> 97e7d01f
     parser = InputParser("data")
     shifts = parser.parse_input("shifts_hard")
     tasks = parser.parse_input("tasks_hard")
