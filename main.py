--- conflicted
+++ resolved
@@ -6,20 +6,6 @@
 def main():
     # import data
 
-<<<<<<< HEAD
-    # parse input
-    parser = InputParser("data")
-    shifts = parser.parse_input('shifts')
-    tasks = parser.parse_input('tasks')
-    print(shifts)
-    print(tasks)
-    
-    # 2) Instantiate solver
-    solver = OptimalNurseScheduler(
-        shifts, 
-        tasks,
-        max_nurses_per_shift = 100
-=======
     # --------------------------------------------------
     # 1) parse data
     # --------------------------------------------------
@@ -67,7 +53,6 @@
         min_nurses_anytime=1,
         max_time_in_seconds=30.0,
         shifts_df = shifts
->>>>>>> fe17cfd6
     )
     total_cost_gurobi, shifts_solution_gurobi, tasks_solution_gurobi = gurobi_solver.solve()
     if shifts_solution_gurobi is not None:
