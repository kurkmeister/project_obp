<<<<<<< HEAD
"""
preprocessing.py

This file contains all preprocessing logic for the nurse scheduling problem.
We convert shifts and tasks into week-based minutes and 15-minute block coverage,
including break handling and wrapping across midnight or Sunday->Monday.
The resulting data structures can be used by different solvers (CP, Gurobi, etc.).
"""

import pandas as pd

# -----------------------------
# Global constants
# -----------------------------
WEEK_MINUTES = 7 * 24 * 60      # 10,080 minutes in a week
TIME_GRAN = 15                  # 15-minute blocks
N_BLOCKS = WEEK_MINUTES // TIME_GRAN  # 672 blocks in a week

def minute_to_block(m: int) -> int:
    """Convert an absolute minute in the week to a block index (15-min increments).

    Args:
        m (int): The minute in [0..10080).

    Returns:
        int: The block index (0 <= block < 672).
    """
    return m // TIME_GRAN

def block_to_minute(b: int) -> int:
    """Convert a 15-minute block index back to an absolute minute in the week.

    Args:
        b (int): The block index (0 <= b < 672).

    Returns:
        int: The corresponding minute in [0..10080).
    """
    return b * TIME_GRAN

def block_to_timestr(b: int) -> str:
    """Convert a block index into an 'HH:MM' string (mod 24 hours),
    ignoring day of the week.

    Args:
        b (int): The block index (0 <= b < 672).

    Returns:
        str: Time in 'HH:MM' format, e.g. '08:15'.
    """
    blocks_per_day = 1440 // TIME_GRAN  # 1440 / 15 = 96
    minute_of_day = block_to_minute(b % blocks_per_day)
    hh = minute_of_day // 60
    mm = minute_of_day % 60
    return f"{hh:02d}:{mm:02d}"

def add_coverage_blocks(cover_array, start_min, end_min):
    """Mark cover_array[b] = 1 for blocks in [start_min, end_min).

    Wraps if needed from Sunday -> Monday.

    Args:
        cover_array (list of int): An array of length N_BLOCKS (672),
            initially filled with 0s.
        start_min (int): Start minute of coverage (>= 0).
        end_min (int): End minute of coverage (exclusive).
    """
    if end_min <= WEEK_MINUTES:
        s_block = minute_to_block(start_min)
        e_block = max(s_block, minute_to_block(end_min - 1))
        for b in range(s_block, min(e_block + 1, N_BLOCKS)):
            cover_array[b] = 1
    else:
        # crosses boundary from Sunday -> Monday
        s_block = minute_to_block(start_min)
        for b in range(s_block, N_BLOCKS):
            cover_array[b] = 1
        end2 = end_min - WEEK_MINUTES
        e_block2 = minute_to_block(end2 - 1)
        for b in range(0, min(e_block2 + 1, N_BLOCKS)):
            cover_array[b] = 1

def remove_coverage_blocks(cover_array, start_min, end_min):
    """Mark cover_array[b] = 0 for blocks in [start_min, end_min).

    Wraps if needed from Sunday -> Monday.

    Args:
        cover_array (list of int): An array of length N_BLOCKS (672).
        start_min (int): Start minute of the interval (>= 0).
        end_min (int): End minute of the interval (exclusive).
    """
    if end_min <= WEEK_MINUTES:
        s_block = minute_to_block(start_min)
        e_block = max(s_block, minute_to_block(end_min - 1))
        for b in range(s_block, min(e_block + 1, N_BLOCKS)):
            cover_array[b] = 0
    else:
        # crosses boundary
        s_block = minute_to_block(start_min)
        for b in range(s_block, N_BLOCKS):
            cover_array[b] = 0
        end2 = end_min - WEEK_MINUTES
        e_block2 = minute_to_block(end2 - 1)
        for b in range(0, min(e_block2 + 1, N_BLOCKS)):
            cover_array[b] = 0

class NurseSchedulingPreprocessor:
    """Preprocess shifts and tasks into data structures for nurse scheduling.

    Responsibilities:
      - Convert day-of-week + HH:MM times into absolute minutes [0..10080).
      - Handle crossing-midnight logic in start/end times.
      - Construct coverage arrays (15-minute blocks) for each shift,
        including break removal.
      - Expand tasks to day-specific entries with earliest/latest blocks.
      - Record shift start blocks for handover logic.
      - Store a task_map that links day-specific tasks back to their original row index + day index.
    """

    def __init__(self, shifts_df: pd.DataFrame, tasks_df: pd.DataFrame):
        """Constructor. Expects raw DataFrames for shifts and tasks.

        Args:
            shifts_df (pd.DataFrame): The shifts DataFrame with columns such as
              'name', 'start', 'end', 'break', 'break_duration', 'max_nurses',
              'weight', plus boolean columns for each weekday ('monday'..'sunday').
            tasks_df (pd.DataFrame): The tasks DataFrame with columns such as
              'task', 'start', 'end', 'duration_min', 'nurses_required',
              plus weekday columns.
        """
        self.shifts_df = shifts_df.copy()
        self.tasks_df = tasks_df.copy()

        # After calling self.process_data(), these will be populated:
        self.shift_info = []
        self.shift_start_blocks = {}
        self.tasks_info = []
        self.task_map = []   # <--- store (original_task_idx, day_index)

    def _compute_start_end_minutes(self, day_index: int, start_str: str, end_str: str):
        """Compute absolute (start_min, end_min) for a given day_index and times.

        Args:
            day_index (int): 0 (Monday) up to 6 (Sunday).
            start_str (str): e.g. '08:00', '23:45'
            end_str (str): e.g. '17:00', '01:30'

        Returns:
            tuple (start_min, end_min):
                Absolute minutes in [0..10080). If end < start, we add 24h.
        """
        day_offset = day_index * 1440  # each day has 1440 min

        s_h, s_m = map(int, start_str.split(':'))
        start_min = day_offset + s_h * 60 + s_m

        e_h, e_m = map(int, end_str.split(':'))
        end_min = day_offset + e_h * 60 + e_m

        if end_min < start_min:
            # crosses midnight
            end_min += 24 * 60

        return start_min, end_min

    def process_data(self):
        """Perform the full preprocessing of shifts and tasks.

        Populates:
          - self.shift_info: list of dicts for each shift with coverage array, weight, etc.
          - self.shift_start_blocks: block -> list of shift indices for handover logic.
          - self.tasks_info: list of day-specific tasks with earliest/latest blocks, etc.
          - self.task_map: paralleling self.tasks_info, storing (original_idx, day_idx).
        """
        self._process_shifts()
        self._process_tasks()

    def _process_shifts(self):
        """Build coverage arrays for each shift and record where each shift starts."""
        import math
        from collections import defaultdict

        self.shift_start_blocks = defaultdict(list)
        day_cols = ["monday","tuesday","wednesday","thursday","friday","saturday","sunday"]

        for idx, row in self.shifts_df.iterrows():
            shift_name   = row["name"]
            max_nurses   = int(row["max_nurses"])
            start_str    = row["start"]
            end_str      = row["end"]
            brk_str      = row["break"]
            brk_dur      = int(row["break_duration"])
            raw_weight   = float(row["weight"])

            coverage_arr = [0]*N_BLOCKS
            day_flags = [int(row[d]) for d in day_cols]

            for day_index, active in enumerate(day_flags):
                if not active:
                    continue

                # compute shift's start & end in absolute minutes
                start_min, end_min = self._compute_start_end_minutes(
                    day_index, start_str, end_str
                )

                # compute break interval
                bh, bm = map(int, brk_str.split(':'))
                break_start = day_index * 1440 + bh*60 + bm
                if break_start < start_min:
                    break_start += 24 * 60
                break_end = break_start + brk_dur

                # apply coverage
                add_coverage_blocks(coverage_arr, start_min, end_min)
                remove_coverage_blocks(coverage_arr, break_start, break_end)

                # record shift start block
                s_block = minute_to_block(start_min)
                self.shift_start_blocks[s_block].append(idx)

            weight_scaled = int(round(raw_weight * 100))
            length_blocks = sum(coverage_arr)

            # store shift info
            self.shift_info.append({
                "name": shift_name,
                "coverage": coverage_arr,
                "weight_scaled": weight_scaled,
                "length_blocks": length_blocks,
                "max_nurses": max_nurses
            })

    def _process_tasks(self):
        """Expand tasks to day-specific entries, computing earliest/latest blocks."""
        day_cols = ["monday","tuesday","wednesday","thursday","friday","saturday","sunday"]

        for idx, row in self.tasks_df.iterrows():
            task_name  = row["task"]
            start_str  = row["start"]
            end_str    = row["end"]
            duration   = int(row["duration_min"])
            required   = int(row["nurses_required"])

            day_flags = [int(row[d]) for d in day_cols]

            for day_index, active in enumerate(day_flags):
                if not active:
                    continue

                start_min, end_min = self._compute_start_end_minutes(day_index, start_str, end_str)
                earliest_block = start_min // TIME_GRAN
                latest_block   = end_min // TIME_GRAN
                # wrap if crossing Sunday->Monday
                latest_block %= N_BLOCKS

                duration_blocks = duration // TIME_GRAN

                self.tasks_info.append({
                    "task_name": task_name,
                    "earliest_block": earliest_block,
                    "latest_block": latest_block,
                    "duration_blocks": duration_blocks,
                    "required_nurses": required
                })
                self.task_map.append((idx, day_index))

    def get_shift_info(self):
        """Get the preprocessed shift info.

        Returns:
            list: Each element is a dict with keys:
                'name', 'coverage', 'weight_scaled', 'length_blocks', 'max_nurses'.
        """
        return self.shift_info

    def get_shift_start_blocks(self):
        """Get the dictionary of shift start blocks for handover logic.

        Returns:
            dict: block_index -> list of shift indices that begin at that block.
        """
        return self.shift_start_blocks

    def get_tasks_info(self):
        """Get the day-specific tasks info.

        Returns:
            list of dict: Each dict has keys:
                'task_name', 'earliest_block', 'latest_block',
                'duration_blocks', 'required_nurses'.
        """
        return self.tasks_info

    def get_task_map(self):
        """Get the (original_task_idx, day_index) mapping for each tasks_info entry.

        Returns:
            list of tuples: For each entry in self.tasks_info, a tuple (row_idx, day_idx).
        """
        return self.task_map
=======
"""
preprocessing.py

This file contains all preprocessing logic for the nurse scheduling problem.
We convert shifts and tasks into week-based minutes and 15-minute block coverage,
including break handling and wrapping across midnight or Sunday->Monday.
The resulting data structures can be used by different solvers (CP, Gurobi, etc.).
"""

import pandas as pd

# -----------------------------
# Global constants
# -----------------------------
WEEK_MINUTES = 7 * 24 * 60      # 10,080 minutes in a week
TIME_GRAN = 15                  # 15-minute blocks
N_BLOCKS = WEEK_MINUTES // TIME_GRAN  # 672 blocks in a week

def minute_to_block(m: int) -> int:
    """Convert an absolute minute in the week to a block index (15-min increments).

    Args:
        m (int): The minute in [0..10080).

    Returns:
        int: The block index (0 <= block < 672).
    """
    return m // TIME_GRAN

def block_to_minute(b: int) -> int:
    """Convert a 15-minute block index back to an absolute minute in the week.

    Args:
        b (int): The block index (0 <= b < 672).

    Returns:
        int: The corresponding minute in [0..10080).
    """
    return b * TIME_GRAN

def block_to_timestr(b: int) -> str:
    """Convert a block index into an 'HH:MM' string (mod 24 hours),
    ignoring day of the week.

    Args:
        b (int): The block index (0 <= b < 672).

    Returns:
        str: Time in 'HH:MM' format, e.g. '08:15'.
    """
    blocks_per_day = 1440 // TIME_GRAN  # 1440 / 15 = 96
    minute_of_day = block_to_minute(b % blocks_per_day)
    hh = minute_of_day // 60
    mm = minute_of_day % 60
    return f"{hh:02d}:{mm:02d}"

def add_coverage_blocks(cover_array, start_min, end_min):
    """Mark cover_array[b] = 1 for blocks in [start_min, end_min).

    Wraps if needed from Sunday -> Monday.

    Args:
        cover_array (list of int): An array of length N_BLOCKS (672),
            initially filled with 0s.
        start_min (int): Start minute of coverage (>= 0).
        end_min (int): End minute of coverage (exclusive).
    """
    if end_min < WEEK_MINUTES:
        s_block = minute_to_block(start_min)
        e_block = max(s_block, minute_to_block(end_min))
        for b in range(s_block, min(e_block + 1, N_BLOCKS)): # e_block + 1 to include final block
            cover_array[b] = 1
    else:
        # crosses boundary from Sunday -> Monday
        s_block = minute_to_block(start_min)
        for b in range(s_block, N_BLOCKS):
            cover_array[b] = 1
        end2 = end_min - WEEK_MINUTES
        e_block2 = minute_to_block(end2)
        for b in range(0, min(e_block2 + 1, N_BLOCKS)):
            cover_array[b] = 1

def remove_coverage_blocks(cover_array, start_min, end_min):
    """Mark cover_array[b] = 0 for blocks in [start_min, end_min).

    Wraps if needed from Sunday -> Monday.

    Args:
        cover_array (list of int): An array of length N_BLOCKS (672).
        start_min (int): Start minute of the interval (>= 0).
        end_min (int): End minute of the interval (exclusive).
    """
    if end_min < WEEK_MINUTES:
        s_block = minute_to_block(start_min)
        e_block = max(s_block, minute_to_block(end_min))
        for b in range(s_block, min(e_block + 1, N_BLOCKS)):
            cover_array[b] = 0
    else:
        # crosses boundary
        s_block = minute_to_block(start_min)
        for b in range(s_block, N_BLOCKS):
            cover_array[b] = 0
        end2 = end_min - WEEK_MINUTES
        e_block2 = minute_to_block(end2)
        for b in range(0, min(e_block2 + 1, N_BLOCKS)):
            cover_array[b] = 0

class NurseSchedulingPreprocessor:
    """Preprocess shifts and tasks into data structures for nurse scheduling.

    Responsibilities:
      - Convert day-of-week + HH:MM times into absolute minutes [0..10080).
      - Handle crossing-midnight logic in start/end times.
      - Construct coverage arrays (15-minute blocks) for each shift,
        including break removal.
      - Expand tasks to day-specific entries with earliest/latest blocks.
      - Record shift start blocks for handover logic.
      - Store a task_map that links day-specific tasks back to their original row index + day index.
    """

    def __init__(self, shifts_df: pd.DataFrame, tasks_df: pd.DataFrame):
        """Constructor. Expects raw DataFrames for shifts and tasks.

        Args:
            shifts_df (pd.DataFrame): The shifts DataFrame with columns such as
              'name', 'start', 'end', 'break', 'break_duration', 'max_nurses',
              'weight', plus boolean columns for each weekday ('monday'..'sunday').
            tasks_df (pd.DataFrame): The tasks DataFrame with columns such as
              'task', 'start', 'end', 'duration_min', 'nurses_required',
              plus weekday columns.
        """
        self.shifts_df = shifts_df.copy()
        self.tasks_df = tasks_df.copy()

        # After calling self.process_data(), these will be populated:
        self.shift_info = []
        self.shift_start_blocks = {}
        self.tasks_info = []
        self.task_map = []   # <--- store (original_task_idx, day_index)

    def _compute_start_end_minutes(self, day_index: int, start_str: str, end_str: str):
        """Compute absolute (start_min, end_min) for a given day_index and times.

        Args:
            day_index (int): 0 (Monday) up to 6 (Sunday).
            start_str (str): e.g. '08:00', '23:45'
            end_str (str): e.g. '17:00', '01:30'

        Returns:
            tuple (start_min, end_min):
                Absolute minutes in [0..10080). If end < start, we add 24h.
        """
        day_offset = day_index * 1440  # each day has 1440 min

        s_h, s_m = map(int, start_str.split(':'))
        start_min = day_offset + s_h * 60 + s_m

        e_h, e_m = map(int, end_str.split(':'))
        end_min = day_offset + e_h * 60 + e_m

        if end_min < start_min:
            # crosses midnight
            end_min += 24 * 60

        return start_min, end_min

    def process_data(self):
        """Perform the full preprocessing of shifts and tasks.

        Populates:
          - self.shift_info: list of dicts for each shift with coverage array, weight, etc.
          - self.shift_start_blocks: block -> list of shift indices for handover logic.
          - self.tasks_info: list of day-specific tasks with earliest/latest blocks, etc.
          - self.task_map: paralleling self.tasks_info, storing (original_idx, day_idx).
        """
        self._process_shifts()
        self._process_tasks()

    def _process_shifts(self):
        """Build coverage arrays for each shift and record where each shift starts."""
        import math
        from collections import defaultdict

        self.shift_start_blocks = defaultdict(list)
        day_cols = ["monday","tuesday","wednesday","thursday","friday","saturday","sunday"]

        for idx, row in self.shifts_df.iterrows():
            shift_name   = row["name"]
            max_nurses   = int(row["max_nurses"])
            start_str    = row["start"]
            end_str      = row["end"]
            brk_str      = row["break"]
            brk_dur      = int(row["break_duration"])
            raw_weight   = float(row["weight"])

            coverage_arr = [0]*N_BLOCKS
            day_flags = [int(row[d]) for d in day_cols]

            for day_index, active in enumerate(day_flags):
                if not active:
                    continue

                # compute shift's start & end in absolute minutes
                start_min, end_min = self._compute_start_end_minutes(
                    day_index, start_str, end_str
                )

                # compute break interval
                bh, bm = map(int, brk_str.split(':'))
                break_start = day_index * 1440 + bh*60 + bm
                if break_start < start_min:
                    break_start += 24 * 60
                break_end = break_start + brk_dur

                # apply coverage
                add_coverage_blocks(coverage_arr, start_min, end_min)
                remove_coverage_blocks(coverage_arr, break_start, break_end)

                # record shift start block
                s_block = minute_to_block(start_min)
                self.shift_start_blocks[s_block].append(idx)

            weight_scaled = int(round(raw_weight * 100))
            length_blocks = sum(coverage_arr)

            # store shift info
            self.shift_info.append({
                "name": shift_name,
                "coverage": coverage_arr,
                "weight_scaled": weight_scaled,
                "length_blocks": length_blocks,
                "max_nurses": max_nurses
            })

    def _process_tasks(self):
        """Expand tasks to day-specific entries, computing earliest/latest blocks."""
        day_cols = ["monday","tuesday","wednesday","thursday","friday","saturday","sunday"]

        for idx, row in self.tasks_df.iterrows():
            task_name  = row["task"]
            start_str  = row["start"]
            end_str    = row["end"]
            duration   = int(row["duration_min"])
            required   = int(row["nurses_required"])

            day_flags = [int(row[d]) for d in day_cols]

            for day_index, active in enumerate(day_flags):
                if not active:
                    continue

                start_min, end_min = self._compute_start_end_minutes(day_index, start_str, end_str)
                earliest_block = start_min // TIME_GRAN
                latest_block   = end_min // TIME_GRAN
                # wrap if crossing Sunday->Monday
                latest_block %= N_BLOCKS

                duration_blocks = duration // TIME_GRAN

                self.tasks_info.append({
                    "task_name": task_name,
                    "earliest_block": earliest_block,
                    "latest_block": latest_block,
                    "duration_blocks": duration_blocks,
                    "required_nurses": required
                })
                self.task_map.append((idx, day_index))

    def get_shift_info(self):
        """Get the preprocessed shift info.

        Returns:
            list: Each element is a dict with keys:
                'name', 'coverage', 'weight_scaled', 'length_blocks', 'max_nurses'.
        """
        return self.shift_info

    def get_shift_start_blocks(self):
        """Get the dictionary of shift start blocks for handover logic.

        Returns:
            dict: block_index -> list of shift indices that begin at that block.
        """
        return self.shift_start_blocks

    def get_tasks_info(self):
        """Get the day-specific tasks info.

        Returns:
            list of dict: Each dict has keys:
                'task_name', 'earliest_block', 'latest_block',
                'duration_blocks', 'required_nurses'.
        """
        return self.tasks_info

    def get_task_map(self):
        """Get the (original_task_idx, day_index) mapping for each tasks_info entry.

        Returns:
            list of tuples: For each entry in self.tasks_info, a tuple (row_idx, day_idx).
        """
        return self.task_map
>>>>>>> 746c3dbf
<|MERGE_RESOLUTION|>--- conflicted
+++ resolved
@@ -1,307 +1,3 @@
-<<<<<<< HEAD
-"""
-preprocessing.py
-
-This file contains all preprocessing logic for the nurse scheduling problem.
-We convert shifts and tasks into week-based minutes and 15-minute block coverage,
-including break handling and wrapping across midnight or Sunday->Monday.
-The resulting data structures can be used by different solvers (CP, Gurobi, etc.).
-"""
-
-import pandas as pd
-
-# -----------------------------
-# Global constants
-# -----------------------------
-WEEK_MINUTES = 7 * 24 * 60      # 10,080 minutes in a week
-TIME_GRAN = 15                  # 15-minute blocks
-N_BLOCKS = WEEK_MINUTES // TIME_GRAN  # 672 blocks in a week
-
-def minute_to_block(m: int) -> int:
-    """Convert an absolute minute in the week to a block index (15-min increments).
-
-    Args:
-        m (int): The minute in [0..10080).
-
-    Returns:
-        int: The block index (0 <= block < 672).
-    """
-    return m // TIME_GRAN
-
-def block_to_minute(b: int) -> int:
-    """Convert a 15-minute block index back to an absolute minute in the week.
-
-    Args:
-        b (int): The block index (0 <= b < 672).
-
-    Returns:
-        int: The corresponding minute in [0..10080).
-    """
-    return b * TIME_GRAN
-
-def block_to_timestr(b: int) -> str:
-    """Convert a block index into an 'HH:MM' string (mod 24 hours),
-    ignoring day of the week.
-
-    Args:
-        b (int): The block index (0 <= b < 672).
-
-    Returns:
-        str: Time in 'HH:MM' format, e.g. '08:15'.
-    """
-    blocks_per_day = 1440 // TIME_GRAN  # 1440 / 15 = 96
-    minute_of_day = block_to_minute(b % blocks_per_day)
-    hh = minute_of_day // 60
-    mm = minute_of_day % 60
-    return f"{hh:02d}:{mm:02d}"
-
-def add_coverage_blocks(cover_array, start_min, end_min):
-    """Mark cover_array[b] = 1 for blocks in [start_min, end_min).
-
-    Wraps if needed from Sunday -> Monday.
-
-    Args:
-        cover_array (list of int): An array of length N_BLOCKS (672),
-            initially filled with 0s.
-        start_min (int): Start minute of coverage (>= 0).
-        end_min (int): End minute of coverage (exclusive).
-    """
-    if end_min <= WEEK_MINUTES:
-        s_block = minute_to_block(start_min)
-        e_block = max(s_block, minute_to_block(end_min - 1))
-        for b in range(s_block, min(e_block + 1, N_BLOCKS)):
-            cover_array[b] = 1
-    else:
-        # crosses boundary from Sunday -> Monday
-        s_block = minute_to_block(start_min)
-        for b in range(s_block, N_BLOCKS):
-            cover_array[b] = 1
-        end2 = end_min - WEEK_MINUTES
-        e_block2 = minute_to_block(end2 - 1)
-        for b in range(0, min(e_block2 + 1, N_BLOCKS)):
-            cover_array[b] = 1
-
-def remove_coverage_blocks(cover_array, start_min, end_min):
-    """Mark cover_array[b] = 0 for blocks in [start_min, end_min).
-
-    Wraps if needed from Sunday -> Monday.
-
-    Args:
-        cover_array (list of int): An array of length N_BLOCKS (672).
-        start_min (int): Start minute of the interval (>= 0).
-        end_min (int): End minute of the interval (exclusive).
-    """
-    if end_min <= WEEK_MINUTES:
-        s_block = minute_to_block(start_min)
-        e_block = max(s_block, minute_to_block(end_min - 1))
-        for b in range(s_block, min(e_block + 1, N_BLOCKS)):
-            cover_array[b] = 0
-    else:
-        # crosses boundary
-        s_block = minute_to_block(start_min)
-        for b in range(s_block, N_BLOCKS):
-            cover_array[b] = 0
-        end2 = end_min - WEEK_MINUTES
-        e_block2 = minute_to_block(end2 - 1)
-        for b in range(0, min(e_block2 + 1, N_BLOCKS)):
-            cover_array[b] = 0
-
-class NurseSchedulingPreprocessor:
-    """Preprocess shifts and tasks into data structures for nurse scheduling.
-
-    Responsibilities:
-      - Convert day-of-week + HH:MM times into absolute minutes [0..10080).
-      - Handle crossing-midnight logic in start/end times.
-      - Construct coverage arrays (15-minute blocks) for each shift,
-        including break removal.
-      - Expand tasks to day-specific entries with earliest/latest blocks.
-      - Record shift start blocks for handover logic.
-      - Store a task_map that links day-specific tasks back to their original row index + day index.
-    """
-
-    def __init__(self, shifts_df: pd.DataFrame, tasks_df: pd.DataFrame):
-        """Constructor. Expects raw DataFrames for shifts and tasks.
-
-        Args:
-            shifts_df (pd.DataFrame): The shifts DataFrame with columns such as
-              'name', 'start', 'end', 'break', 'break_duration', 'max_nurses',
-              'weight', plus boolean columns for each weekday ('monday'..'sunday').
-            tasks_df (pd.DataFrame): The tasks DataFrame with columns such as
-              'task', 'start', 'end', 'duration_min', 'nurses_required',
-              plus weekday columns.
-        """
-        self.shifts_df = shifts_df.copy()
-        self.tasks_df = tasks_df.copy()
-
-        # After calling self.process_data(), these will be populated:
-        self.shift_info = []
-        self.shift_start_blocks = {}
-        self.tasks_info = []
-        self.task_map = []   # <--- store (original_task_idx, day_index)
-
-    def _compute_start_end_minutes(self, day_index: int, start_str: str, end_str: str):
-        """Compute absolute (start_min, end_min) for a given day_index and times.
-
-        Args:
-            day_index (int): 0 (Monday) up to 6 (Sunday).
-            start_str (str): e.g. '08:00', '23:45'
-            end_str (str): e.g. '17:00', '01:30'
-
-        Returns:
-            tuple (start_min, end_min):
-                Absolute minutes in [0..10080). If end < start, we add 24h.
-        """
-        day_offset = day_index * 1440  # each day has 1440 min
-
-        s_h, s_m = map(int, start_str.split(':'))
-        start_min = day_offset + s_h * 60 + s_m
-
-        e_h, e_m = map(int, end_str.split(':'))
-        end_min = day_offset + e_h * 60 + e_m
-
-        if end_min < start_min:
-            # crosses midnight
-            end_min += 24 * 60
-
-        return start_min, end_min
-
-    def process_data(self):
-        """Perform the full preprocessing of shifts and tasks.
-
-        Populates:
-          - self.shift_info: list of dicts for each shift with coverage array, weight, etc.
-          - self.shift_start_blocks: block -> list of shift indices for handover logic.
-          - self.tasks_info: list of day-specific tasks with earliest/latest blocks, etc.
-          - self.task_map: paralleling self.tasks_info, storing (original_idx, day_idx).
-        """
-        self._process_shifts()
-        self._process_tasks()
-
-    def _process_shifts(self):
-        """Build coverage arrays for each shift and record where each shift starts."""
-        import math
-        from collections import defaultdict
-
-        self.shift_start_blocks = defaultdict(list)
-        day_cols = ["monday","tuesday","wednesday","thursday","friday","saturday","sunday"]
-
-        for idx, row in self.shifts_df.iterrows():
-            shift_name   = row["name"]
-            max_nurses   = int(row["max_nurses"])
-            start_str    = row["start"]
-            end_str      = row["end"]
-            brk_str      = row["break"]
-            brk_dur      = int(row["break_duration"])
-            raw_weight   = float(row["weight"])
-
-            coverage_arr = [0]*N_BLOCKS
-            day_flags = [int(row[d]) for d in day_cols]
-
-            for day_index, active in enumerate(day_flags):
-                if not active:
-                    continue
-
-                # compute shift's start & end in absolute minutes
-                start_min, end_min = self._compute_start_end_minutes(
-                    day_index, start_str, end_str
-                )
-
-                # compute break interval
-                bh, bm = map(int, brk_str.split(':'))
-                break_start = day_index * 1440 + bh*60 + bm
-                if break_start < start_min:
-                    break_start += 24 * 60
-                break_end = break_start + brk_dur
-
-                # apply coverage
-                add_coverage_blocks(coverage_arr, start_min, end_min)
-                remove_coverage_blocks(coverage_arr, break_start, break_end)
-
-                # record shift start block
-                s_block = minute_to_block(start_min)
-                self.shift_start_blocks[s_block].append(idx)
-
-            weight_scaled = int(round(raw_weight * 100))
-            length_blocks = sum(coverage_arr)
-
-            # store shift info
-            self.shift_info.append({
-                "name": shift_name,
-                "coverage": coverage_arr,
-                "weight_scaled": weight_scaled,
-                "length_blocks": length_blocks,
-                "max_nurses": max_nurses
-            })
-
-    def _process_tasks(self):
-        """Expand tasks to day-specific entries, computing earliest/latest blocks."""
-        day_cols = ["monday","tuesday","wednesday","thursday","friday","saturday","sunday"]
-
-        for idx, row in self.tasks_df.iterrows():
-            task_name  = row["task"]
-            start_str  = row["start"]
-            end_str    = row["end"]
-            duration   = int(row["duration_min"])
-            required   = int(row["nurses_required"])
-
-            day_flags = [int(row[d]) for d in day_cols]
-
-            for day_index, active in enumerate(day_flags):
-                if not active:
-                    continue
-
-                start_min, end_min = self._compute_start_end_minutes(day_index, start_str, end_str)
-                earliest_block = start_min // TIME_GRAN
-                latest_block   = end_min // TIME_GRAN
-                # wrap if crossing Sunday->Monday
-                latest_block %= N_BLOCKS
-
-                duration_blocks = duration // TIME_GRAN
-
-                self.tasks_info.append({
-                    "task_name": task_name,
-                    "earliest_block": earliest_block,
-                    "latest_block": latest_block,
-                    "duration_blocks": duration_blocks,
-                    "required_nurses": required
-                })
-                self.task_map.append((idx, day_index))
-
-    def get_shift_info(self):
-        """Get the preprocessed shift info.
-
-        Returns:
-            list: Each element is a dict with keys:
-                'name', 'coverage', 'weight_scaled', 'length_blocks', 'max_nurses'.
-        """
-        return self.shift_info
-
-    def get_shift_start_blocks(self):
-        """Get the dictionary of shift start blocks for handover logic.
-
-        Returns:
-            dict: block_index -> list of shift indices that begin at that block.
-        """
-        return self.shift_start_blocks
-
-    def get_tasks_info(self):
-        """Get the day-specific tasks info.
-
-        Returns:
-            list of dict: Each dict has keys:
-                'task_name', 'earliest_block', 'latest_block',
-                'duration_blocks', 'required_nurses'.
-        """
-        return self.tasks_info
-
-    def get_task_map(self):
-        """Get the (original_task_idx, day_index) mapping for each tasks_info entry.
-
-        Returns:
-            list of tuples: For each entry in self.tasks_info, a tuple (row_idx, day_idx).
-        """
-        return self.task_map
-=======
 """
 preprocessing.py
 
@@ -603,5 +299,4 @@
         Returns:
             list of tuples: For each entry in self.tasks_info, a tuple (row_idx, day_idx).
         """
-        return self.task_map
->>>>>>> 746c3dbf
+        return self.task_map