import pandas as pd
<<<<<<< HEAD
from cp_solver import NurseSchedulingSolver
=======
from solver import OptimalNurseScheduler
>>>>>>> 9068033d

def dash_solver(shifts, tasks):

    # 2) Instantiate solver
    solver = OptimalNurseScheduler(
        shifts, 
        tasks,
        max_nurses_per_shift = 100
    )

    # 3) Solve
    solver.solve()

    # 4) Print solution
    solver.print_solution()

    # 5) Extract usage
    usage = solver.get_solution_usage()
    return usage


if __name__ == "__main__":
    shifts_df = pd.read_csv('data/shifts.csv')
    tasks_df = pd.read_csv('data/tasks.csv')
    result = dash_solver(shifts_df, tasks_df)
    print(type(result))
    print(result)<|MERGE_RESOLUTION|>--- conflicted
+++ resolved
@@ -1,9 +1,7 @@
 import pandas as pd
-<<<<<<< HEAD
+
 from cp_solver import NurseSchedulingSolver
-=======
-from solver import OptimalNurseScheduler
->>>>>>> 9068033d
+
 
 def dash_solver(shifts, tasks):
 
