__pycache__/
temp/
*.pyc
.devcontainer/
<<<<<<< HEAD
=======
data_temp/
>>>>>>> 840335c7
venv/<|MERGE_RESOLUTION|>--- conflicted
+++ resolved
@@ -2,8 +2,5 @@
 temp/
 *.pyc
 .devcontainer/
-<<<<<<< HEAD
-=======
 data_temp/
->>>>>>> 840335c7
 venv/